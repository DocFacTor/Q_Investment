# -*- coding: utf-8 -*-
# ---
# jupyter:
#   jupytext:
#     formats: ipynb,py:percent
#     text_representation:
#       extension: .py
#       format_name: percent
#       format_version: '1.1'
#       jupytext_version: 0.8.5
#   kernelspec:
#     display_name: Python 3
#     language: python
#     name: python3
#   language_info:
#     codemirror_mode:
#       name: ipython
#       version: 3
#     file_extension: .py
#     mimetype: text/x-python
#     name: python
#     nbconvert_exporter: python
#     pygments_lexer: ipython3
#     version: 3.7.1
# ---

# %% [markdown]
# # Numerical Solution of the Abel/Hayashi "q" investment model
#
# ## [Mateo Velásquez-Giraldo](https://github.com/Mv77)

# %% {"code_folding": []}
# Preamble
import numpy as np
import matplotlib.pyplot as plt

from scipy import interpolate
from scipy import optimize

# %% {"code_folding": [7, 31, 34, 37, 41, 59, 67, 81, 108, 121]}
# Class implementation

class Qmod:
    """
    A class representing the Q investment model.
    """
    
    def __init__(self,beta,tau,alpha,omega,zeta,delta):
        """
        Inputs:
        - Beta:
        - Tau:
        - Alpha:
        - Omega:
        - Zeta:
        - Delta
        """
        # Assign parameter values
        self.beta = beta
        self.tau = tau
        self.alpha = alpha
        self.omega = omega
        self.zeta = zeta
        self.delta = delta
        
        # Create empty consumption function
        self.k1Func = None
        
        # Steady state capital
        self.kss = ((1-(1-self.delta)*self.beta)/((1-self.tau)*self.alpha))**(1/(self.alpha-1))
        
    def f_k(self,k):
        return(self.alpha*k**(self.alpha-1))
    
    def j(self,i,k):
        return(k/2*((i-self.delta*k)/k)**2*self.omega)
    
    def j_i(self,i,k):
        iota = i/k - self.delta
        return(iota*self.omega)
    
    def j_k(self,i,k):
        iota = i/k - self.delta
        return(-(iota**2/2+iota*self.delta)*self.omega)
    
    # Error in the euler equation implied by a k_0, k_1, k_2 triad.
    # This can be solved to obtain the adequate triads.
    def eulerError(self,k0,k1,k2):
        
        i0 = k1 - (1-self.delta)*k0
        i1 = k2 - (1-self.delta)*k1
        error = (1+self.j_i(i0,k0)) -\
        ((1-self.tau)*self.f_k(k1) +\
         ((1-self.delta) + (1-self.delta)*self.j_i(i1,k1) - self.j_k(i1,k1))*self.beta)
        
        return(error)
    
    # Find the k_2 implied by the euler equation for an initial k_0,
    # k_1.
    def k2(self,k0,k1):
        
        sol = optimize.root_scalar(lambda x: self.eulerError(k0,k1,x), x0=k0, x1=self.kss)
        
        if sol.flag != "converged":
            raise Exception('Could not find capital value satisfying Euler equation')
        
        return(sol.root)
    
    # Find the capital trajectory implied by the euler equation for
    # an initial k_0, k_1.
    def shoot(self,k0,k1,t):
        k = np.zeros(t)
        k[0] = k0
        k[1] = k1
        for i in range(2,t):
            
            try:
                k[i] = self.k2(k[i-2],k[i-1])
            except:
                k[i:] = k[i]
                return(k)
                
            if k[i]<0 or (abs(k[i]-self.kss) > 2*abs(k0-self.kss)):
                k[i:] = k[i]
                return(k)
            
        return(k)
    
    # Shooting algorithm to find k_1 given k_0.
<<<<<<< HEAD
    def find_k1(self,k0,T=30,tol = 10**(-6),maxiter = 200):
            
=======
    def find_k1(self,k0,T=30,tol = 10**(-3),maxiter = 200):

>>>>>>> f9f3e84c
        top = max(self.kss,k0)
        bot = min(self.kss,k0)
        
        for k in range(maxiter):
            
            init = (top+bot)/2
            path = self.shoot(k0,init,T)
    
            k_f = path[-1]
            if np.isnan(k_f):
                bot = init
            else:
                if abs(k_f - self.kss)<tol:
                    return(init)
                else:
                    if k_f >= self.kss:
                        top = init
                    else:
                        bot = init
            
        return(init)
    
    # Construction of the policy rule by solving for k_1 given
    # k_0 over a grid of points and then finding an interpolating
    # function
    def solve(self,k_min=10**(-4), n_points = 50):
        
        k_max = 4*self.kss
        k0 = np.linspace(k_min,k_max,n_points)
        k1 = np.zeros(len(k0))
        
        for i in range(len(k0)):
            
            k1[i] = self.find_k1(k0[i])
        
        self.k1Func = interpolate.interp1d(k0,k1)
    
    # Simulation of capital dynamics from a starting k_0
    def simulate(self,k0,t):
        k = np.zeros(t)
        k[0]=k0
        for i in range(1,t):
            k[i] = self.k1Func(k[i-1])
        return(k)
        
    def iota(self,lam_1):
        iota = (lam_1-1)/self.omega
        return(iota)
    
    def jkl(self,lam_1):
        iota = self.iota(lam_1)
        jk = -(iota**2/2+iota*self.delta)*self.omega
        return(jk)
        
    def dLambda(self,k,lam):
        
        bdel = self.beta*(1-self.delta)
        # dLambda solves the following equation:
        error = lambda x: ((1-bdel)*lam-(1-self.tau)*self.f_k(k) + self.jkl(lam+x)*self.beta)/bdel - x
        sol = optimize.root_scalar(error, bracket = [-1,1])
        
        return(sol)
    
    def dK(self,k,lam):
        iota = (lam-1)/self.omega
        return(iota*k)
    
    def lambda0locus(self,k):
        
        if k > self.kss:
            x1 = 0.5
        else:
            x1 = 1.5
            
        bdel = self.beta*(1-self.delta)
        # Lambda solves the following equation:
        error = lambda x: (1-bdel)*x - (1-self.tau)*self.f_k(k) + self.jkl(x)*self.beta
        lam = optimize.root_scalar(error, x0 = 1, x1 = x1).root
        
        return(lam)
        
    def phase_diagram(self, npoints = 200, arrows = False, n_arrows = 5):
        """
        Plots the model's phase diagram.
        - npoints:  number of ticks in the k axis.
        - arrows:   boolean to indicate whether or not to draw arrow
                    grid.
        - n_arrows: controls the number of arrows in the grid
        """
        
        k = np.linspace(0.9*self.kss,1.1*self.kss,npoints)
        
        # Plot k0 locus
        #plt.plot(k,self.k0locus(k),label = '$\\dot{k}=0$ locus')
        # Plot lambda0 locus
        plt.plot(k,[self.lambda0locus(x) for x in k],label = '$\\dot{\\lambda}=0$ locus')
        # Plot saddle path
        #plt.plot(k,self.cFunc(k), label = 'Saddle path')
        # Plot steady state
        plt.plot(self.kss,1,'*r', label = 'Steady state')
        
        # Add arrows ilustrating behavior in different parts of
        # the diagram.
        # Taken from:
        # http://systems-sciences.uni-graz.at/etextbook/sw2/phpl_python.html
        if arrows:
            x = np.linspace(k[0],k[-1],n_arrows)
            y = np.linspace(0.5,1.5,n_arrows)
            
            X, Y = np.meshgrid(x,y)
            print(type(X))
            dLambda = self.dLambda(X,Y)
            dK = self.dK(X,Y)
            
            M = (np.hypot(dK, dLambda))
            M[ M == 0] = 1.
            dK /= M
            dLambda /= M
            plt.quiver(X, Y, dK, dLambda, M, pivot='mid', alpha = 0.3)
        
        # Labels
        plt.title('Phase diagram and consumption rule\n(normalized by efficiency units)')
        plt.xlabel('K')
        plt.ylabel('Lambda')
        plt.legend()
        plt.show()

Qexample = Qmod(beta = 0.99,tau = 0, alpha = 0.33, omega =  0.5, zeta =  0, delta = 0.05)
# %% [markdown]
# ## _Examples_

# %%
# Create model object
Qexample = Qmod(beta = 0.99,tau = 0, alpha = 0.33, omega =  0.5, zeta =  0, delta = 0.05)
# Solve to find the policy rule (k[t+1] in terms of k[t])
Qexample.solve()

Qexample.phase_diagram(arrows = False, n_arrows = 5)
# %%
# Plot policy rule

k = np.linspace(1,3*Qexample.kss,20)

plt.figure()
plt.plot(k,[Qexample.k1Func(x) for x in k], label = "Optimal capital")
plt.plot(k,k, linestyle = '--', color = 'k', label = "45\° line")
plt.plot(Qexample.kss,Qexample.kss,'*r', label = "Steady state")
plt.title('Policy Rule')
plt.xlabel('k(t)')
plt.ylabel('k(t+1)')
plt.legend()
plt.show()
# %%
# Find capital dynamics from a given starting capital
k0 = 23
t = 50
k = Qexample.simulate(k0,t)

# Plot
plt.figure()
plt.plot(k)
plt.axhline(y = Qexample.kss,linestyle = '--',color = 'k', label = '$\\bar{k}$')
plt.title('Capital')
plt.xlabel('Time')
plt.legend()
plt.show()

# %% [markdown]
# ### The impact of adjustment costs

# %%
# Create and solve two instances, one with high and one with low adjustment costs omega
Qlow  = Qmod(beta = 0.99,tau = 0, alpha = 0.33, omega =  0.1, zeta =  0, delta = 0.05)
Qhigh = Qmod(beta = 0.99,tau = 0, alpha = 0.33, omega =  0.9, zeta =  0, delta = 0.05)

Qlow.solve()
Qhigh.solve()

# Simulate adjustment from an initial capital level
k0 = 20
t = 50
k_low = Qlow.simulate(k0,t)
k_high = Qhigh.simulate(k0,t)

# Plot
plt.figure()
plt.plot(k_low, label = 'Low $\\omega$')
plt.plot(k_high, label = 'High $\\omega$')
plt.axhline(y = Qexample.kss,linestyle = '--',color = 'k', label = 'Steady state ${k}$')
plt.title('Capital')
plt.xlabel('Time')
plt.legend()
plt.show()<|MERGE_RESOLUTION|>--- conflicted
+++ resolved
@@ -127,13 +127,8 @@
         return(k)
     
     # Shooting algorithm to find k_1 given k_0.
-<<<<<<< HEAD
-    def find_k1(self,k0,T=30,tol = 10**(-6),maxiter = 200):
-            
-=======
     def find_k1(self,k0,T=30,tol = 10**(-3),maxiter = 200):
 
->>>>>>> f9f3e84c
         top = max(self.kss,k0)
         bot = min(self.kss,k0)
         
